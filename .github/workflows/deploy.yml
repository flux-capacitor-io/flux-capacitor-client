name: Deploy

on:
  push:
    branches:
<<<<<<< HEAD
      - "master"
    tags:
      - "[0-9]+.[0-9]+"
=======
      - "refs/tags/[0-9]+.[0-9]+"
>>>>>>> 3a572e79

jobs:
  deploy:
    runs-on: ubuntu-latest
    steps:
      - name: Check out Git repository
        uses: actions/checkout@v2

      - name: Install Java and Maven
        uses: actions/setup-java@v1
        with:
          java-version: 15

      - name: Cache local Maven repository
        uses: actions/cache@v2
        with:
          path: ~/.m2/repository
          key: ${{ runner.os }}-maven-${{ hashFiles('**/pom.xml') }}
          restore-keys: |
            ${{ runner.os }}-maven-

      - name: Set maven version
        run: |
          echo ${GITHUB_REF#refs/*/}
          mvn -B versions:set -DnewVersion=${GITHUB_REF#refs/*/}

      - name: Deploy to Maven Central
        uses: samuelmeuli/action-maven-publish@v1
        with:
          gpg_private_key: ${{ secrets.gpg_private_key }}
          gpg_passphrase: ${{ secrets.gpg_passphrase }}
          nexus_username: ${{ secrets.nexus_username }}
          nexus_password: ${{ secrets.nexus_password }}<|MERGE_RESOLUTION|>--- conflicted
+++ resolved
@@ -3,13 +3,7 @@
 on:
   push:
     branches:
-<<<<<<< HEAD
-      - "master"
-    tags:
-      - "[0-9]+.[0-9]+"
-=======
       - "refs/tags/[0-9]+.[0-9]+"
->>>>>>> 3a572e79
 
 jobs:
   deploy:
