/*
 * Copyright (c) 2016-2020 Flux Capacitor.
 *
 * Licensed under the Apache License, Version 2.0 (the "License");
 * you may not use this file except in compliance with the License.
 * You may obtain a copy of the License at
 *     http://www.apache.org/licenses/LICENSE-2.0
 * Unless required by applicable law or agreed to in writing, software
 * distributed under the License is distributed on an "AS IS" BASIS,
 * WITHOUT WARRANTIES OR CONDITIONS OF ANY KIND, either express or implied.
 * See the License for the specific language governing permissions and
 * limitations under the License.
 */

package io.fluxcapacitor.javaclient.test;

import io.fluxcapacitor.common.MessageType;
import io.fluxcapacitor.common.Registration;
import io.fluxcapacitor.common.api.Data;
import io.fluxcapacitor.common.api.Metadata;
import io.fluxcapacitor.common.api.SerializedMessage;
import io.fluxcapacitor.javaclient.FluxCapacitor;
import io.fluxcapacitor.javaclient.common.Message;
import io.fluxcapacitor.javaclient.common.serialization.DeserializingMessage;
import io.fluxcapacitor.javaclient.configuration.DefaultFluxCapacitor;
import io.fluxcapacitor.javaclient.configuration.FluxCapacitorBuilder;
import io.fluxcapacitor.javaclient.configuration.client.Client;
import io.fluxcapacitor.javaclient.modeling.Aggregate;
import io.fluxcapacitor.javaclient.publishing.DispatchInterceptor;
import io.fluxcapacitor.javaclient.scheduling.Schedule;
import io.fluxcapacitor.javaclient.scheduling.client.InMemorySchedulingClient;
import io.fluxcapacitor.javaclient.scheduling.client.SchedulingClient;
import io.fluxcapacitor.javaclient.tracking.handling.authentication.UserProvider;
import lombok.Getter;
import lombok.SneakyThrows;
import lombok.extern.slf4j.Slf4j;

import java.time.Clock;
import java.time.Duration;
import java.time.Instant;
import java.time.ZoneId;
import java.util.Arrays;
import java.util.Collection;
import java.util.List;
import java.util.Optional;
import java.util.UUID;
import java.util.concurrent.Callable;
import java.util.concurrent.CompletableFuture;
import java.util.function.Function;
import java.util.stream.Stream;

import static java.util.Collections.singletonList;
import static java.util.stream.Collectors.toList;

@Slf4j
public abstract class AbstractTestFixture implements Given, When {

    @Getter
    private final FluxCapacitor fluxCapacitor;
    private final Registration registration;
    private final GivenWhenThenInterceptor interceptor;

    protected AbstractTestFixture(Function<FluxCapacitor, List<?>> handlerFactory) {
        this(DefaultFluxCapacitor.builder(), handlerFactory);
    }

    protected AbstractTestFixture(FluxCapacitorBuilder fluxCapacitorBuilder,
                                  Function<FluxCapacitor, List<?>> handlerFactory) {
        this(fluxCapacitorBuilder, handlerFactory, new TestClient());
    }

    protected AbstractTestFixture(FluxCapacitorBuilder fluxCapacitorBuilder,
                                  Function<FluxCapacitor, List<?>> handlerFactory, Client client) {
        Optional<TestUserProvider> userProvider =
                Optional.ofNullable(UserProvider.defaultUserSupplier).map(TestUserProvider::new);
        if (userProvider.isPresent()) {
            fluxCapacitorBuilder = fluxCapacitorBuilder.registerUserSupplier(userProvider.get());
        }
        this.interceptor = new GivenWhenThenInterceptor();
        this.fluxCapacitor = fluxCapacitorBuilder.disableShutdownHook().addDispatchInterceptor(interceptor)
                .build(client);
        withClock(Clock.fixed(Instant.now(), ZoneId.systemDefault()));
        this.registration = registerHandlers(handlerFactory.apply(fluxCapacitor));
    }

    /*
        abstract
     */

    public abstract Registration registerHandlers(List<?> handlers);

    public abstract void deregisterHandlers(Registration registration);

    protected abstract Then createResultValidator(Object result);

    protected abstract void registerCommand(Message command);

    protected abstract void registerEvent(Message event);

    protected abstract void registerSchedule(Schedule schedule);

    protected abstract Object getDispatchResult(CompletableFuture<?> dispatchResult);

    /*
        clock
     */

    @Override
    public Given withClock(Clock clock) {
        return getFluxCapacitor().execute(fc -> {
            fc.withClock(clock);
            SchedulingClient schedulingClient = fc.client().getSchedulingClient();
            if (schedulingClient instanceof InMemorySchedulingClient) {
                ((InMemorySchedulingClient) schedulingClient).setClock(clock);
            } else {
                log.warn("Could not update clock of scheduling client. Timing tests may not work.");
            }
            return this;
        });
    }

    public Clock getClock() {
        return getFluxCapacitor().clock();
    }

    /*
        given
     */

    @Override
    public When givenCommands(Object... commands) {
        return given(() -> getDispatchResult(CompletableFuture.allOf(flatten(commands).map(
                c -> fluxCapacitor.commandGateway().send(c)).toArray(CompletableFuture[]::new))));
    }

    @Override
    public When givenDomainEvents(String aggregateId, Object... events) {
        return given(() -> {
            List<Message> eventList = flatten(events).map(e -> {
                Message m = e instanceof Message ? (Message) e : new Message(e);
                return m.withMetadata(m.getMetadata().with(Aggregate.AGGREGATE_ID_METADATA_KEY, aggregateId));
            }).collect(toList());
<<<<<<< HEAD
            fluxCapacitor.eventStore().storeEvents(aggregateId, aggregateId, eventList.size() - 1, eventList);
=======
            for (int i = 0; i < eventList.size(); i++) {
                Message event = eventList.get(i);
                if (event.getPayload() instanceof Data<?>) {
                    Data<?> eventData = event.getPayload();
                    Data<byte[]> eventBytes = fluxCapacitor.serializer().serialize(eventData);
                    SerializedMessage message =
                            new SerializedMessage(eventBytes, event.getMetadata(), event.getMessageId(),
                                                  event.getTimestamp().toEpochMilli());
                    fluxCapacitor.client().getEventStoreClient().storeEvents(aggregateId, "test", i,
                                                                             singletonList(message));
                } else {
                    fluxCapacitor.eventStore().storeDomainEvents(aggregateId, aggregateId, i, event);
                }
            }
>>>>>>> b2ee912c
        });
    }

    @Override
    public When givenEvents(Object... events) {
        return given(() -> flatten(events).forEach(c -> fluxCapacitor.eventGateway().publish(c)));
    }

    @Override
    public When givenSchedules(Schedule... schedules) {
        return given(() -> Arrays.stream(schedules).forEach(s -> fluxCapacitor.scheduler().schedule(s)));
    }

    @Override
    public When given(Runnable condition) {
        return fluxCapacitor.execute(fc -> {
            try {
                condition.run();
                return this;
            } catch (Exception e) {
                throw new IllegalStateException("Failed to execute given", e);
            }
        });
    }

    /*
        and given
     */

    @Override
    public When andGiven(Runnable runnable) {
        return given(runnable);
    }

    @Override
    public When andGivenCommands(Object... commands) {
        return givenCommands(commands);
    }

    @Override
    public When andGivenEvents(Object... events) {
        return givenEvents(events);
    }

    @Override
    public When andGivenDomainEvents(String aggregateId, Object... events) {
        return givenDomainEvents(aggregateId, events);
    }

    @Override
    public When andGivenSchedules(Schedule... schedules) {
        return givenSchedules(schedules);
    }

    @Override
    public When andGivenExpiredSchedules(Object... schedules) {
        return givenExpiredSchedules(schedules);
    }

    @Override
    public When andThenTimeAdvancesTo(Instant instant) {
        return given(() -> advanceTimeTo(instant));
    }

    @Override
    public When andThenTimeElapses(Duration duration) {
        return given(() -> advanceTimeBy(duration));
    }

    /*
        when
     */

    @Override
    public Then whenCommand(Object command) {
        return applyWhen(() -> getDispatchResult(fluxCapacitor.commandGateway().send(interceptor.trace(command))),
                         false);
    }

    @Override
    public Then whenQuery(Object query) {
        return applyWhen(() -> getDispatchResult(fluxCapacitor.queryGateway().send(interceptor.trace(query))), false);
    }

    @Override
    public Then whenEvent(Object event) {
        return when(() -> fluxCapacitor.eventGateway().publish(interceptor.trace(event)), false);
    }

    @Override
    public Then whenScheduleExpires(Object schedule) {
        return when(() -> fluxCapacitor.scheduler().schedule(interceptor.trace(schedule), getClock().instant()), false);
    }

    @Override
    public Then when(Runnable task) {
        return when(task, true);
    }

    @Override
    public Then whenApplying(Callable<?> task) {
        return applyWhen(task, true);
    }

    @Override
    @SneakyThrows
    public Then whenTimeElapses(Duration duration) {
        return when(() -> advanceTimeBy(duration), true);
    }

    @Override
    @SneakyThrows
    public Then whenTimeAdvancesTo(Instant instant) {
        return when(() -> advanceTimeTo(instant), true);
    }

    /*
        helper
     */

    protected void advanceTimeBy(Duration duration) {
        advanceTimeTo(getClock().instant().plus(duration));
    }

    protected void advanceTimeTo(Instant instant) {
        withClock(Clock.fixed(instant, ZoneId.systemDefault()));
    }

    protected Then when(Runnable action, boolean catchAll) {
        return applyWhen(() -> {
            action.run();
            return null;
        }, catchAll);
    }

    protected Then applyWhen(Callable<?> action, boolean catchAll) {
        return fluxCapacitor.execute(fc -> {
            try {
                if (catchAll) {
                    interceptor.catchAll();
                }
                Object result;
                try {
                    result = action.call();
                } catch (Exception e) {
                    result = e;
                }
                return createResultValidator(result);
            } finally {
                deregisterHandlers(registration);
            }
        });
    }

    protected Stream<Object> flatten(Object... messages) {
        return Arrays.stream(messages).flatMap(c -> {
            if (c instanceof Collection<?>) {
                return ((Collection<?>) c).stream();
            }
            if (c.getClass().isArray()) {
                return Arrays.stream((Object[]) c);
            }
            return Stream.of(c);
        });
    }

    protected class GivenWhenThenInterceptor implements DispatchInterceptor {

        private static final String TAG = "givenWhenThen.tag";
        private static final String TAG_NAME = "$givenWhenThen.tagName";
        private static final String TRACE_NAME = "$givenWhenThen.trace";
        private volatile boolean catchAll;

        protected void catchAll() {
            this.catchAll = true;
        }

        protected Message trace(Object message) {
            catchAll = false;
            Message result =
                    message instanceof Message ? (Message) message : new Message(message, Metadata.empty());
            return result.withMetadata(result.getMetadata().with(TAG_NAME, TAG));
        }

        protected boolean isDescendantMetadata(Metadata messageMetadata) {
            return TAG.equals(messageMetadata.getOrDefault(TRACE_NAME, "").split(",")[0]);
        }

        @Override
        public Function<Message, SerializedMessage> interceptDispatch(Function<Message, SerializedMessage> function,
                                                                      MessageType messageType) {
            return message -> {
                Metadata metadata = message.getMetadata().addIfAbsent(TAG_NAME, UUID.randomUUID().toString());

                DeserializingMessage currentMessage = DeserializingMessage.getCurrent();
                if (currentMessage != null) {
                    if (currentMessage.getMetadata().containsKey(TRACE_NAME)) {
                        metadata = metadata.with(TRACE_NAME, currentMessage.getMetadata().get(TRACE_NAME)
                                + "," + currentMessage.getMetadata().get(TAG_NAME));
                    } else {
                        metadata = metadata.with(TRACE_NAME, currentMessage.getMetadata().get(TAG_NAME));
                    }
                }
                message = message.withMetadata(metadata);

                if (isDescendantMetadata(message.getMetadata()) || catchAll) {
                    switch (messageType) {
                        case COMMAND:
                            registerCommand(message);
                            break;
                        case EVENT:
                            registerEvent(message);
                            break;
                        case SCHEDULE:
                            registerSchedule((Schedule) message);
                            break;
                    }
                }

                return function.apply(message);
            };
        }
    }
}<|MERGE_RESOLUTION|>--- conflicted
+++ resolved
@@ -140,9 +140,6 @@
                 Message m = e instanceof Message ? (Message) e : new Message(e);
                 return m.withMetadata(m.getMetadata().with(Aggregate.AGGREGATE_ID_METADATA_KEY, aggregateId));
             }).collect(toList());
-<<<<<<< HEAD
-            fluxCapacitor.eventStore().storeEvents(aggregateId, aggregateId, eventList.size() - 1, eventList);
-=======
             for (int i = 0; i < eventList.size(); i++) {
                 Message event = eventList.get(i);
                 if (event.getPayload() instanceof Data<?>) {
@@ -154,10 +151,9 @@
                     fluxCapacitor.client().getEventStoreClient().storeEvents(aggregateId, "test", i,
                                                                              singletonList(message));
                 } else {
-                    fluxCapacitor.eventStore().storeDomainEvents(aggregateId, aggregateId, i, event);
-                }
-            }
->>>>>>> b2ee912c
+                    fluxCapacitor.eventStore().storeEvents(aggregateId, aggregateId, i, event);
+                }
+            }
         });
     }
 
