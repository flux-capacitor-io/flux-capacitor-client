--- conflicted
+++ resolved
@@ -523,18 +523,9 @@
             if (!disableTrackingMetrics) {
                 BatchInterceptor batchInterceptor = new TrackerMonitor();
                 HandlerMonitor handlerMonitor = new HandlerMonitor();
-<<<<<<< HEAD
-                Arrays.stream(MessageType.values()).forEach(type -> {
-                    consumerConfigurations.computeIfPresent(type, (t, list) ->
-                            t == METRICS ? list :
-                                    list.stream().map(c -> c.toBuilder().batchInterceptor(batchInterceptor).build())
-                                            .collect(toList()));
-                    handlerDecorators.compute(type, (t, i) -> t == METRICS ? i : handlerMonitor.andThen(i));
-=======
                 EnumSet.complementOf(EnumSet.of(METRICS)).forEach(type -> {
                     generalBatchInterceptors.computeIfAbsent(type, t -> new ArrayList<>()).add(batchInterceptor);
-                    handlerInterceptors.compute(type, (t, i) -> handlerMonitor.andThen(i));
->>>>>>> a922fe24
+                    handlerDecorators.compute(type, (t, i) -> handlerMonitor.andThen(i));
                 });
             }
 
