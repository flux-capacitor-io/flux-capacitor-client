/*
 * Copyright (c) 2016-2021 Flux Capacitor.
 *
 * Licensed under the Apache License, Version 2.0 (the "License");
 * you may not use this file except in compliance with the License.
 * You may obtain a copy of the License at
 *     http://www.apache.org/licenses/LICENSE-2.0
 * Unless required by applicable law or agreed to in writing, software
 * distributed under the License is distributed on an "AS IS" BASIS,
 * WITHOUT WARRANTIES OR CONDITIONS OF ANY KIND, either express or implied.
 * See the License for the specific language governing permissions and
 * limitations under the License.
 */

package io.fluxcapacitor.javaclient.common.serialization.jackson;

import com.fasterxml.jackson.annotation.JsonInclude;
import com.fasterxml.jackson.databind.JavaType;
import com.fasterxml.jackson.databind.JsonNode;
import com.fasterxml.jackson.databind.ObjectMapper;
import com.fasterxml.jackson.databind.json.JsonMapper;
import io.fluxcapacitor.common.api.Data;
import io.fluxcapacitor.common.api.SerializedObject;
import io.fluxcapacitor.common.search.Document;
import io.fluxcapacitor.common.search.Inverter;
import io.fluxcapacitor.common.search.JacksonInverter;
import io.fluxcapacitor.common.serialization.NullCollectionsAsEmptyModule;
import io.fluxcapacitor.common.serialization.StripStringsModule;
import io.fluxcapacitor.javaclient.common.serialization.AbstractSerializer;
import io.fluxcapacitor.javaclient.common.serialization.DeserializingObject;
import io.fluxcapacitor.javaclient.common.serialization.SerializationException;
import io.fluxcapacitor.javaclient.common.serialization.upcasting.Converter;
import io.fluxcapacitor.javaclient.common.serialization.upcasting.Upcaster;
import io.fluxcapacitor.javaclient.common.serialization.upcasting.UpcasterChain;
import io.fluxcapacitor.javaclient.persisting.search.DocumentSerializer;
import lombok.Getter;

import java.lang.reflect.Type;
import java.time.Instant;
import java.util.Collection;
import java.util.Collections;
import java.util.function.Function;
import java.util.stream.Stream;

import static com.fasterxml.jackson.databind.DeserializationFeature.FAIL_ON_UNKNOWN_PROPERTIES;
import static com.fasterxml.jackson.databind.SerializationFeature.FAIL_ON_EMPTY_BEANS;
import static com.fasterxml.jackson.databind.SerializationFeature.WRITE_DATES_AS_TIMESTAMPS;
import static com.fasterxml.jackson.databind.node.JsonNodeFactory.withExactBigDecimals;
import static io.fluxcapacitor.common.ObjectUtils.memoize;
import static java.lang.String.format;

public class JacksonSerializer extends AbstractSerializer implements DocumentSerializer {
    public static JsonMapper defaultObjectMapper = JsonMapper.builder()
            .findAndAddModules().addModule(new StripStringsModule()).addModule(new NullCollectionsAsEmptyModule())
            .disable(FAIL_ON_EMPTY_BEANS).disable(WRITE_DATES_AS_TIMESTAMPS).disable(FAIL_ON_UNKNOWN_PROPERTIES)
            .nodeFactory(withExactBigDecimals(true)).serializationInclusion(JsonInclude.Include.NON_NULL)
            .build();

    @Getter
    private final ObjectMapper objectMapper;
    private final Function<String, JavaType> typeCache = memoize(this::getJavaType);
    private final Function<Type, String> typeStringCache = memoize(this::getCanonicalType);
    private final Upcaster<Data<JsonNode>> jsonNodeUpcaster;
    private final Inverter<JsonNode> inverter;

    public JacksonSerializer() {
        this(Collections.emptyList());
    }

    public JacksonSerializer(Collection<?> upcasters) {
        this(defaultObjectMapper, upcasters);
    }

    public JacksonSerializer(ObjectMapper objectMapper) {
        this(objectMapper, Collections.emptyList());
    }

    public JacksonSerializer(ObjectMapper objectMapper, Collection<?> upcasters) {
        this(objectMapper, upcasters, new ObjectNodeConverter(objectMapper));
    }

    public JacksonSerializer(ObjectMapper objectMapper, Collection<?> upcasters, Converter<JsonNode> converter) {
        super(UpcasterChain.createConverting(upcasters, converter), "json");
        this.objectMapper = objectMapper;
        this.jsonNodeUpcaster = UpcasterChain.create(upcasters, converter);
        this.inverter = new JacksonInverter(objectMapper);
    }

    @Override
    protected String asString(Type type) {
        return typeStringCache.apply(type);
    }

    @Override
    protected byte[] doSerialize(Object object) throws Exception {
        return objectMapper.writeValueAsBytes(object);
    }

    @Override
    protected Object doDeserialize(byte[] bytes, String type) throws Exception {
        return objectMapper.readValue(bytes, typeCache.apply(type));
    }

    @Override
    protected boolean isKnownType(String type) {
        try {
            typeCache.apply(type);
            return true;
        } catch (Exception e) {
            return false;
        }
    }

    @SuppressWarnings({"unchecked", "rawtypes"})
    @Override
    protected Stream<DeserializingObject<byte[], ?>> handleUnknownType(SerializedObject<byte[], ?> s) {
        return Stream.of(new DeserializingObject(s, (Function<Class<?>, Object>) type -> {
            try {
                return convert(objectMapper.readTree(s.data().getValue()), type);
            } catch (Exception e) {
                throw new SerializationException(format("Could not deserialize a %s to a JsonNode. Invalid Json?",
                        s.data().getType()), e);
            }
        }));
    }

    protected JavaType getJavaType(String type) {
        return objectMapper.getTypeFactory().constructFromCanonical(type);
    }

    protected String getCanonicalType(Type type) {
        return objectMapper.constructType(type).toCanonical();
    }

    @Override
<<<<<<< HEAD
    public Document toDocument(Object value, String id, String collection, Instant timestamp) {
        return inverter.toDocument(serialize(value), id, collection, timestamp);
    }

    @Override
    public <T> T fromDocument(Document document) {
        JsonNode jsonNode = inverter.fromDocument(document);
        return jsonNodeUpcaster.upcast(Stream.of(new Data<>(
                jsonNode, document.getType(), document.getRevision(), "json"))).findFirst()
                .<T>map(d -> objectMapper.convertValue(d.getValue(), typeCache.apply(d.getType()))).orElse(null);
    }

    @Override
    public <T> T fromDocument(Document document, Class<T> type) {
        JsonNode jsonNode = inverter.fromDocument(document);
        return jsonNodeUpcaster.upcast(Stream.of(new Data<>(
                jsonNode, document.getType(), document.getRevision(), "json"))).findFirst()
                .map(d ->  objectMapper.convertValue(d.getValue(), type)).orElse(null);
=======
    public <V> V doConvert(Object value, Class<V> type) {
        return objectMapper.convertValue(value, type);
>>>>>>> 7a9c8088
    }
}<|MERGE_RESOLUTION|>--- conflicted
+++ resolved
@@ -133,7 +133,6 @@
     }
 
     @Override
-<<<<<<< HEAD
     public Document toDocument(Object value, String id, String collection, Instant timestamp) {
         return inverter.toDocument(serialize(value), id, collection, timestamp);
     }
@@ -152,9 +151,9 @@
         return jsonNodeUpcaster.upcast(Stream.of(new Data<>(
                 jsonNode, document.getType(), document.getRevision(), "json"))).findFirst()
                 .map(d ->  objectMapper.convertValue(d.getValue(), type)).orElse(null);
-=======
+    }
+    @Override
     public <V> V doConvert(Object value, Class<V> type) {
         return objectMapper.convertValue(value, type);
->>>>>>> 7a9c8088
     }
 }