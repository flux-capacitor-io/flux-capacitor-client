/*
 * Copyright (c) Flux Capacitor IP B.V. or its affiliates. All Rights Reserved.
 *
 * Licensed under the Apache License, Version 2.0 (the "License");
 * you may not use this file except in compliance with the License.
 * You may obtain a copy of the License at
 *     http://www.apache.org/licenses/LICENSE-2.0
 * Unless required by applicable law or agreed to in writing, software
 * distributed under the License is distributed on an "AS IS" BASIS,
 * WITHOUT WARRANTIES OR CONDITIONS OF ANY KIND, either express or implied.
 * See the License for the specific language governing permissions and
 * limitations under the License.
 */

package io.fluxcapacitor.common.api.search.constraints;

import io.fluxcapacitor.common.api.HasId;
import io.fluxcapacitor.common.api.search.Constraint;
import io.fluxcapacitor.common.api.search.FacetEntry;
import io.fluxcapacitor.common.api.search.NoOpConstraint;
import io.fluxcapacitor.common.search.Document;
import lombok.AccessLevel;
import lombok.AllArgsConstructor;
import lombok.NonNull;
import lombok.Value;

import java.util.Collection;
import java.util.List;
import java.util.Objects;

import static io.fluxcapacitor.common.SearchUtils.normalizePath;
import static java.util.stream.Collectors.toList;

@Value
@AllArgsConstructor(access = AccessLevel.PRIVATE)
public class FacetConstraint implements Constraint {
    public static Constraint matchFacet(String name, Object value) {
        if (name == null) {
            return NoOpConstraint.instance;
        }
        var normalizedName = normalizePath(name);
<<<<<<< HEAD
        if (value instanceof Collection<?>) {
            List<Constraint> constraints =
                    ((Collection<?>) value).stream().filter(Objects::nonNull)
                            .map(v -> new FacetConstraint(new FacetEntry(normalizedName, v.toString())))
                            .collect(toList());
            return switch (constraints.size()) {
                case 0 -> NoOpConstraint.instance;
                case 1 -> constraints.getFirst();
                default -> AnyConstraint.any(constraints);
            };
        } else {
            return value == null
                    ? NoOpConstraint.instance : new FacetConstraint(new FacetEntry(normalizedName, value.toString()));
=======
        switch (value) {
            case Collection<?> objects -> {
                List<Constraint> constraints =
                        objects.stream().filter(Objects::nonNull)
                                .map(v -> new FacetConstraint(new FacetEntry(normalizedName, v.toString())))
                                .collect(toList());
                return switch (constraints.size()) {
                    case 0 -> NoOpConstraint.instance;
                    case 1 -> constraints.getFirst();
                    default -> AnyConstraint.any(constraints);
                };
            }
            case HasId id -> {
                return new FacetConstraint(new FacetEntry(normalizedName, id.getId()));
            }
            case null -> {
                return NoOpConstraint.instance;
            }
            default -> {
                return new FacetConstraint(new FacetEntry(normalizedName, value.toString()));
            }
>>>>>>> 3ed8537d
        }
    }

    public static Constraint matchFacet(FacetEntry facet) {
        return facet == null ? NoOpConstraint.instance : new FacetConstraint(facet);
    }

    @NonNull FacetEntry facet;

    @Override
    public boolean matches(Document document) {
        return document.getFacets().contains(facet);
    }

    @Override
    public boolean hasPathConstraint() {
        return false;
    }
}<|MERGE_RESOLUTION|>--- conflicted
+++ resolved
@@ -39,21 +39,6 @@
             return NoOpConstraint.instance;
         }
         var normalizedName = normalizePath(name);
-<<<<<<< HEAD
-        if (value instanceof Collection<?>) {
-            List<Constraint> constraints =
-                    ((Collection<?>) value).stream().filter(Objects::nonNull)
-                            .map(v -> new FacetConstraint(new FacetEntry(normalizedName, v.toString())))
-                            .collect(toList());
-            return switch (constraints.size()) {
-                case 0 -> NoOpConstraint.instance;
-                case 1 -> constraints.getFirst();
-                default -> AnyConstraint.any(constraints);
-            };
-        } else {
-            return value == null
-                    ? NoOpConstraint.instance : new FacetConstraint(new FacetEntry(normalizedName, value.toString()));
-=======
         switch (value) {
             case Collection<?> objects -> {
                 List<Constraint> constraints =
@@ -62,7 +47,7 @@
                                 .collect(toList());
                 return switch (constraints.size()) {
                     case 0 -> NoOpConstraint.instance;
-                    case 1 -> constraints.getFirst();
+                case 1 -> constraints.getFirst();
                     default -> AnyConstraint.any(constraints);
                 };
             }
@@ -75,7 +60,6 @@
             default -> {
                 return new FacetConstraint(new FacetEntry(normalizedName, value.toString()));
             }
->>>>>>> 3ed8537d
         }
     }
 
