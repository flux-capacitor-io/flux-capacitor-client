--- conflicted
+++ resolved
@@ -71,18 +71,16 @@
     <dependencies>
         <!--logging-->
         <dependency>
-<<<<<<< HEAD
-=======
             <groupId>org.slf4j</groupId>
             <artifactId>slf4j-api</artifactId>
             <version>1.7.26</version>
             <scope>provided</scope>
         </dependency>
         <dependency>
->>>>>>> 4af51e10
             <groupId>ch.qos.logback</groupId>
             <artifactId>logback-classic</artifactId>
             <version>1.2.3</version>
+            <scope>test</scope>
         </dependency>
 
         <!--lombok-->
